--- conflicted
+++ resolved
@@ -1,12 +1,6 @@
 import datetime
 import decimal
-<<<<<<< HEAD
-=======
-<<<<<<< HEAD
 import json
-=======
->>>>>>> More imports compliance
->>>>>>> 4407200d
 import time
 from unittest import skipIf
 
@@ -19,17 +13,11 @@
 from mock import Mock, patch
 
 from ..actions import (
-<<<<<<< HEAD
-    charges,
-    customers,
-    events,
-=======
     accounts,
     charges,
     customers,
     events,
     externalaccounts,
->>>>>>> 4407200d
     invoices,
     plans,
     refunds,
@@ -38,10 +26,6 @@
     transfers
 )
 from ..models import (
-<<<<<<< HEAD
-=======
-    Account,
->>>>>>> 4407200d
     BitcoinReceiver,
     Card,
     Charge,
@@ -52,77 +36,6 @@
     Subscription,
     Transfer
 )
-<<<<<<< HEAD
-=======
-
-
-class AccountsTests(TestCase):
-
-    def setUp(self):
-        self.User = get_user_model()
-        self.user = self.User.objects.create_user(
-            username="patrick",
-            email="paltman@eldarion.com"
-        )
-        self.customer = Customer.objects.create(
-            user=self.user,
-            stripe_id="cus_xxxxxxxxxxxxxxx"
-        )
-
-    @patch("pinax.stripe.actions.accounts.sync_account_from_stripe_data")
-    @patch("stripe.Account.create")
-    def test_create(self, CreateMock, SyncMock):
-        accounts.create(user=self.user, country="US")
-        self.assertTrue(CreateMock.called)
-        self.assertTrue(SyncMock.called)
-
-    @patch("pinax.stripe.actions.accounts.sync_account_from_stripe_data")
-    @patch("stripe.Account.retrieve")
-    @patch("stripe.FileUpload.create")
-    def test_update(self, FileUploadCreateMock, RetrieveMock, SyncMock):
-        FileUploadCreateMock.return_value = {"id": 5555}
-        accounts.update(account=Account.objects.create(stripe_id="xxx"), data={
-            "dob": "01/01/1991",
-            "first_name": "Johnny",
-            "last_name": "Cash",
-            "personal_id_number": 1234,
-            "document": "file data"
-        })
-        self.assertTrue(FileUploadCreateMock.called)
-        self.assertTrue(RetrieveMock.called)
-        self.assertEquals(RetrieveMock.return_value.legal_entity.dob, "01/01/1991")
-        self.assertEquals(RetrieveMock.return_value.legal_entity.first_name, "Johnny")
-        self.assertEquals(RetrieveMock.return_value.legal_entity.last_name, "Cash")
-        self.assertEquals(RetrieveMock.return_value.legal_entity.personal_id_number, 1234)
-        self.assertEquals(RetrieveMock.return_value.legal_entity.verification.document, 5555)
-        self.assertTrue(RetrieveMock.return_value.save.called)
-        self.assertTrue(SyncMock.called)
-
-    @patch("pinax.stripe.actions.accounts.sync_account_from_stripe_data")
-    @patch("stripe.Account.retrieve")
-    @patch("stripe.FileUpload.create")
-    def test_update_nothing(self, FileUploadCreateMock, RetrieveMock, SyncMock):
-        accounts.update(account=Account.objects.create(stripe_id="xxx"), data={})
-        self.assertFalse(FileUploadCreateMock.called)
-        self.assertTrue(RetrieveMock.called)
-        self.assertTrue(RetrieveMock.return_value.save.called)
-        self.assertTrue(SyncMock.called)
-
-    @patch("pinax.stripe.actions.accounts.sync_account_from_stripe_data")
-    @patch("stripe.Account.retrieve")
-    def test_sync_account(self, RetrieveMock, SyncMock):
-        accounts.sync_account(account=Account.objects.create(stripe_id="xxx"))
-        self.assertTrue(RetrieveMock.called)
-        self.assertTrue(SyncMock.called)
-
-    @patch("stripe.Account.retrieve")
-    def test_delete(self, RetrieveMock):
-        account = Account.objects.create(stripe_id="xxx")
-        accounts.delete(account)
-        self.assertTrue(RetrieveMock.called)
-        self.assertTrue(RetrieveMock.return_value.delete.called)
-        self.assertFalse(Account.objects.filter(pk=account.pk).exists())
->>>>>>> 4407200d
 
 
 class ChargesTests(TestCase):
