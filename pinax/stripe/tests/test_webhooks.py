import decimal
import json

from django.dispatch import Signal
from django.test import TestCase
from django.test.client import Client

import six
import stripe
from mock import patch

from . import (
    PLAN_CREATED_TEST_DATA,
    TRANSFER_CREATED_TEST_DATA,
    TRANSFER_PENDING_TEST_DATA
)
from ..models import Customer, Event, EventProcessingException, Plan, Transfer
from ..webhooks import (
<<<<<<< HEAD
=======
    AccountApplicationDeauthorizeWebhook,
>>>>>>> 4407200d
    AccountUpdatedWebhook,
    ChargeCapturedWebhook,
    CustomerSourceCreatedWebhook,
    CustomerSourceDeletedWebhook,
    CustomerSubscriptionCreatedWebhook,
    CustomerUpdatedWebhook,
    InvoiceCreatedWebhook,
    registry
)

try:
    from django.urls import reverse
except ImportError:
    from django.core.urlresolvers import reverse


class WebhookRegistryTest(TestCase):

    def test_get_signal(self):
        signal = registry.get_signal("account.updated")
        self.assertTrue(isinstance(signal, Signal))

    def test_get_signal_keyerror(self):
        self.assertIsNone(registry.get_signal("not a webhook"))


class WebhookTests(TestCase):

    event_data = {
        "created": 1348360173,
        "data": {
            "object": {
                "amount": 455,
                "currency": "usd",
                "date": 1348876800,
                "description": None,
                "id": "ach_XXXXXXXXXXXX",
                "object": "transfer",
                "other_transfers": [],
                "status": "pending",
                "livemode": True,
                "reversed": False,
                "summary": {
                    "adjustment_count": 0,
                    "adjustment_fee_details": [],
                    "adjustment_fees": 0,
                    "adjustment_gross": 0,
                    "charge_count": 1,
                    "charge_fee_details": [{
                        "amount": 45,
                        "application": None,
                        "currency": "usd",
                        "description": None,
                        "type": "stripe_fee"
                    }],
                    "charge_fees": 45,
                    "charge_gross": 500,
                    "collected_fee_count": 0,
                    "collected_fee_gross": 0,
                    "currency": "usd",
                    "net": 455,
                    "refund_count": 0,
                    "refund_fees": 0,
                    "refund_gross": 0,
                    "validation_count": 0,
                    "validation_fees": 0
                }
            }
        },
        "id": "evt_XXXXXXXXXXXXx",
        "livemode": True,
        "object": "event",
        "pending_webhooks": 1,
        "type": "transfer.created"
    }

    @patch("stripe.Event.retrieve")
    @patch("stripe.Transfer.retrieve")
    def test_webhook_with_transfer_event(self, TransferMock, StripeEventMock):
        StripeEventMock.return_value.to_dict.return_value = self.event_data
        TransferMock.return_value = self.event_data["data"]["object"]
        msg = json.dumps(self.event_data)
        resp = Client().post(
            reverse("pinax_stripe_webhook"),
            six.u(msg),
            content_type="application/json"
        )
        self.assertEquals(resp.status_code, 200)
        self.assertTrue(Event.objects.filter(kind="transfer.created").exists())

    @patch("stripe.Event.retrieve")
    @patch("stripe.Transfer.retrieve")
    def test_webhook_associated_with_stripe_account(self, TransferMock, StripeEventMock):
        connect_event_data = self.event_data.copy()
        stripe_account = "acct_123123123"
        # only difference is that we'll have a user_id value
        connect_event_data["user_id"] = stripe_account
        StripeEventMock.return_value.to_dict.return_value = connect_event_data
        TransferMock.return_value = connect_event_data["data"]["object"]
        msg = json.dumps(connect_event_data)
        resp = Client().post(
            reverse("pinax_stripe_webhook"),
            six.u(msg),
            content_type="application/json"
        )
        self.assertEquals(resp.status_code, 200)
        self.assertTrue(Event.objects.filter(kind="transfer.created").exists())
        self.assertEqual(
            Event.objects.filter(kind="transfer.created").first().stripe_account,
            stripe_account
        )

    def test_webhook_duplicate_event(self):
        data = {"id": 123}
        Event.objects.create(stripe_id=123, livemode=True)
        msg = json.dumps(data)
        resp = Client().post(
            reverse("pinax_stripe_webhook"),
            six.u(msg),
            content_type="application/json"
        )
        self.assertEquals(resp.status_code, 200)
        self.assertTrue(EventProcessingException.objects.filter(message="Duplicate event record").exists())

    def test_webhook_event_mismatch(self):
        event = Event(kind="account.updated")
        WH = registry.get("account.application.deauthorized")
        with self.assertRaises(Exception):
            WH(event)

    @patch("django.dispatch.Signal.send")
    def test_send_signal(self, SignalSendMock):
        event = Event(kind="account.application.deauthorized")
        WH = registry.get("account.application.deauthorized")
        WH(event).send_signal()
        self.assertTrue(SignalSendMock.called)

    def test_send_signal_not_sent(self):
        event = Event(kind="account.application.deauthorized")
        WH = registry.get("account.application.deauthorized")

        def signal_handler(sender, *args, **kwargs):
            self.fail("Should not have been called.")
        registry.get_signal("account.application.deauthorized").connect(signal_handler)
        webhook = WH(event)
        webhook.name = "mismatch name"  # Not sure how this ever happens due to the registry
        webhook.send_signal()

    @patch("pinax.stripe.actions.customers.link_customer")
    @patch("pinax.stripe.webhooks.Webhook.validate")
    @patch("pinax.stripe.webhooks.Webhook.process_webhook")
    def test_process_exception_is_logged(self, ProcessWebhookMock, ValidateMock, LinkMock):
        # note: we choose an event type for which we do no processing
        event = Event.objects.create(kind="account.application.deauthorized", webhook_message={}, valid=True, processed=False)
        ProcessWebhookMock.side_effect = stripe.StripeError("Message", "error")
        with self.assertRaises(stripe.StripeError):
            AccountApplicationDeauthorizeWebhook(event).process()
        self.assertTrue(EventProcessingException.objects.filter(event=event).exists())

    @patch("pinax.stripe.actions.customers.link_customer")
    @patch("pinax.stripe.webhooks.Webhook.validate")
    @patch("pinax.stripe.webhooks.Webhook.process_webhook")
    def test_process_exception_is_logged_non_stripeerror(self, ProcessWebhookMock, ValidateMock, LinkMock):
        # note: we choose an event type for which we do no processing
        event = Event.objects.create(kind="account.application.deauthorized", webhook_message={}, valid=True, processed=False)
        ProcessWebhookMock.side_effect = Exception("generic exception")
        with self.assertRaises(Exception):
            AccountApplicationDeauthorizeWebhook(event).process()
        self.assertTrue(EventProcessingException.objects.filter(event=event).exists())

    @patch("pinax.stripe.actions.customers.link_customer")
    @patch("pinax.stripe.webhooks.Webhook.validate")
    def test_process_return_none(self, ValidateMock, LinkMock):
        # note: we choose an event type for which we do no processing
        event = Event.objects.create(kind="account.application.deauthorized", webhook_message={}, valid=True, processed=False)
        self.assertIsNone(AccountApplicationDeauthorizeWebhook(event).process())


class ChargeWebhookTest(TestCase):

    @patch("stripe.Charge.retrieve")
    @patch("pinax.stripe.actions.charges.sync_charge_from_stripe_data")
    def test_process_webhook(self, SyncMock, RetrieveMock):
        event = Event.objects.create(kind=ChargeCapturedWebhook.name, webhook_message={}, valid=True, processed=False)
        event.validated_message = dict(data=dict(object=dict(id=1)))
        ChargeCapturedWebhook(event).process_webhook()
        self.assertTrue(SyncMock.called)


class CustomerUpdatedWebhookTest(TestCase):

    @patch("pinax.stripe.actions.customers.sync_customer")
    def test_process_webhook(self, SyncMock):
        event = Event.objects.create(kind=CustomerUpdatedWebhook.name, webhook_message={}, valid=True, processed=False)
        CustomerUpdatedWebhook(event).process_webhook()
        self.assertEquals(SyncMock.call_count, 1)
        self.assertEquals(SyncMock.call_args[0], (None, None))

    @patch("pinax.stripe.actions.customers.sync_customer")
    def test_process_webhook_with_data(self, SyncMock):
        event = Event.objects.create(kind=CustomerUpdatedWebhook.name, webhook_message={}, valid=True, processed=False)
        obj = object()
        event.validated_message = dict(data=dict(object=obj))
        CustomerUpdatedWebhook(event).process_webhook()
        self.assertEquals(SyncMock.call_count, 1)
        self.assertIsNone(SyncMock.call_args[0][0])
        self.assertIs(SyncMock.call_args[0][1], obj)


class CustomerSourceCreatedWebhookTest(TestCase):

    @patch("pinax.stripe.actions.sources.sync_payment_source_from_stripe_data")
    def test_process_webhook(self, SyncMock):
        event = Event.objects.create(kind=CustomerSourceCreatedWebhook.name, webhook_message={}, valid=True, processed=False)
        event.validated_message = dict(data=dict(object=dict()))
        CustomerSourceCreatedWebhook(event).process_webhook()
        self.assertTrue(SyncMock.called)


class CustomerSourceDeletedWebhookTest(TestCase):

    @patch("pinax.stripe.actions.sources.delete_card_object")
    def test_process_webhook(self, SyncMock):
        event = Event.objects.create(kind=CustomerSourceDeletedWebhook.name, webhook_message={}, valid=True, processed=False)
        event.validated_message = dict(data=dict(object=dict(id=1)))
        CustomerSourceDeletedWebhook(event).process_webhook()
        self.assertTrue(SyncMock.called)


class PlanCreatedWebhookTest(TestCase):

    @patch("stripe.Event.retrieve")
    def test_plan_created(self, EventMock):
        ev = EventMock()
        ev.to_dict.return_value = PLAN_CREATED_TEST_DATA
        event = Event.objects.create(
            stripe_id=PLAN_CREATED_TEST_DATA["id"],
            kind="plan.created",
            livemode=True,
            webhook_message=PLAN_CREATED_TEST_DATA,
            validated_message=PLAN_CREATED_TEST_DATA,
            valid=True
        )
        registry.get(event.kind)(event).process()
        self.assertEquals(Plan.objects.all().count(), 1)


class PlanUpdatedWebhookTest(TestCase):

    @patch("stripe.Event.retrieve")
    def test_plan_created(self, EventMock):
        Plan.objects.create(
            stripe_id="gold1",
            name="Gold Plan",
            interval="month",
            interval_count=1,
            amount=decimal.Decimal("9.99")
        )
        ev = EventMock()
        ev.to_dict.return_value = PLAN_CREATED_TEST_DATA
        event = Event.objects.create(
            stripe_id=PLAN_CREATED_TEST_DATA["id"],
            kind="plan.updated",
            livemode=True,
            webhook_message=PLAN_CREATED_TEST_DATA,
            validated_message=PLAN_CREATED_TEST_DATA,
            valid=True
        )
        registry.get(event.kind)(event).process()
        plan = Plan.objects.get(stripe_id="gold1")
        self.assertEquals(plan.name, PLAN_CREATED_TEST_DATA["data"]["object"]["name"])


class CustomerSubscriptionCreatedWebhookTest(TestCase):

    @patch("stripe.Customer.retrieve")
    @patch("pinax.stripe.actions.customers.sync_customer")
    def test_process_webhook(self, SyncMock, RetrieveMock):
        event = Event.objects.create(kind=CustomerSubscriptionCreatedWebhook.name, customer=Customer.objects.create(), webhook_message={}, valid=True, processed=False)
        CustomerSubscriptionCreatedWebhook(event).process_webhook()
        self.assertTrue(SyncMock.called)

    @patch("pinax.stripe.actions.customers.sync_customer")
    def test_process_webhook_no_customer(self, SyncMock):
        event = Event.objects.create(kind=CustomerSubscriptionCreatedWebhook.name, webhook_message={}, valid=True, processed=False)
        CustomerSubscriptionCreatedWebhook(event).process_webhook()
        self.assertFalse(SyncMock.called)


class InvoiceCreatedWebhookTest(TestCase):

    @patch("pinax.stripe.actions.invoices.sync_invoice_from_stripe_data")
    def test_process_webhook(self, SyncMock):
        event = Event.objects.create(kind=InvoiceCreatedWebhook.name, webhook_message={}, valid=True, processed=False)
        event.validated_message = dict(data=dict(object=dict(id=1)))
        InvoiceCreatedWebhook(event).process_webhook()
        self.assertTrue(SyncMock.called)


class TestTransferWebhooks(TestCase):

    @patch("stripe.Event.retrieve")
    @patch("stripe.Transfer.retrieve")
    def test_transfer_created(self, TransferMock, EventMock):
        ev = EventMock()
        ev.to_dict.return_value = TRANSFER_CREATED_TEST_DATA
        TransferMock.return_value = TRANSFER_CREATED_TEST_DATA["data"]["object"]
        event = Event.objects.create(
            stripe_id=TRANSFER_CREATED_TEST_DATA["id"],
            kind="transfer.created",
            livemode=True,
            webhook_message=TRANSFER_CREATED_TEST_DATA,
            validated_message=TRANSFER_CREATED_TEST_DATA,
            valid=True
        )
        registry.get(event.kind)(event).process()
        transfer = Transfer.objects.get(stripe_id="tr_XXXXXXXXXXXX")
        self.assertEquals(transfer.amount, decimal.Decimal("4.55"))
        self.assertEquals(transfer.status, "paid")

    @patch("stripe.Event.retrieve")
    @patch("stripe.Transfer.retrieve")
    def test_transfer_pending_create(self, TransferMock, EventMock):
        ev = EventMock()
        ev.to_dict.return_value = TRANSFER_PENDING_TEST_DATA
        TransferMock.return_value = TRANSFER_PENDING_TEST_DATA["data"]["object"]
        event = Event.objects.create(
            stripe_id=TRANSFER_PENDING_TEST_DATA["id"],
            kind="transfer.created",
            livemode=True,
            webhook_message=TRANSFER_PENDING_TEST_DATA,
            validated_message=TRANSFER_PENDING_TEST_DATA,
            valid=True
        )
        registry.get(event.kind)(event).process()
        transfer = Transfer.objects.get(stripe_id="tr_adlkj2l3kj23")
        self.assertEquals(transfer.amount, decimal.Decimal("9.41"))
        self.assertEquals(transfer.status, "pending")

    @patch("stripe.Event.retrieve")
    @patch("stripe.Transfer.retrieve")
    def test_transfer_paid_updates_existing_record(self, TransferMock, EventMock):
        ev = EventMock()
        ev.to_dict.return_value = TRANSFER_CREATED_TEST_DATA
        TransferMock.return_value = TRANSFER_CREATED_TEST_DATA["data"]["object"]
        event = Event.objects.create(
            stripe_id=TRANSFER_CREATED_TEST_DATA["id"],
            kind="transfer.created",
            livemode=True,
            webhook_message=TRANSFER_CREATED_TEST_DATA,
            validated_message=TRANSFER_CREATED_TEST_DATA,
            valid=True
        )
        registry.get(event.kind)(event).process()
        data = {
            "created": 1364658818,
            "data": {
                "object": {
                    "account": {
                        "bank_name": "BANK OF AMERICA, N.A.",
                        "country": "US",
                        "last4": "9999",
                        "object": "bank_account"
                    },
                    "amount": 455,
                    "currency": "usd",
                    "date": 1364601600,
                    "description": "STRIPE TRANSFER",
                    "fee": 0,
                    "fee_details": [],
                    "id": "tr_XXXXXXXXXXXX",
                    "livemode": True,
                    "object": "transfer",
                    "other_transfers": [],
                    "status": "paid",
                    "summary": {
                        "adjustment_count": 0,
                        "adjustment_fee_details": [],
                        "adjustment_fees": 0,
                        "adjustment_gross": 0,
                        "charge_count": 1,
                        "charge_fee_details": [{
                            "amount": 45,
                            "application": None,
                            "currency": "usd",
                            "description": None,
                            "type": "stripe_fee"
                        }],
                        "charge_fees": 45,
                        "charge_gross": 500,
                        "collected_fee_count": 0,
                        "collected_fee_gross": 0,
                        "collected_fee_refund_count": 0,
                        "collected_fee_refund_gross": 0,
                        "currency": "usd",
                        "net": 455,
                        "refund_count": 0,
                        "refund_fee_details": [],
                        "refund_fees": 0,
                        "refund_gross": 0,
                        "validation_count": 0,
                        "validation_fees": 0
                    },
                    "transactions": {
                        "count": 1,
                        "data": [{
                            "amount": 500,
                            "created": 1364064631,
                            "description": None,
                            "fee": 45,
                            "fee_details": [{
                                "amount": 45,
                                "application": None,
                                "currency": "usd",
                                "description": "Stripe processing fees",
                                "type": "stripe_fee"
                            }],
                            "id": "ch_XXXXXXXXXX",
                            "net": 455,
                            "type": "charge"
                        }],
                        "object": "list",
                        "url": "/v1/transfers/XX/transactions"
                    }
                }
            },
            "id": "evt_YYYYYYYYYYYY",
            "livemode": True,
            "object": "event",
            "pending_webhooks": 1,
            "type": "transfer.paid"
        }
        paid_event = Event.objects.create(
            stripe_id=data["id"],
            kind="transfer.paid",
            livemode=True,
            webhook_message=data,
            validated_message=data,
            valid=True
        )
        registry.get(paid_event.kind)(paid_event).process()
        transfer = Transfer.objects.get(stripe_id="tr_XXXXXXXXXXXX")
        self.assertEquals(transfer.status, "paid")


class AccountWebhookTest(TestCase):

    @patch("stripe.Account.retrieve")
    @patch("pinax.stripe.actions.accounts.sync_account_from_stripe_data")
    def test_process_webhook(self, SyncMock, RetrieveMock):
        event = Event.objects.create(
            kind=AccountUpdatedWebhook.name,
            webhook_message={},
            valid=True,
            processed=False
        )
        event.validated_message = dict(data=dict(object=dict(id=1)))
        AccountUpdatedWebhook(event).process_webhook()
        self.assertTrue(SyncMock.called)<|MERGE_RESOLUTION|>--- conflicted
+++ resolved
@@ -16,10 +16,7 @@
 )
 from ..models import Customer, Event, EventProcessingException, Plan, Transfer
 from ..webhooks import (
-<<<<<<< HEAD
-=======
     AccountApplicationDeauthorizeWebhook,
->>>>>>> 4407200d
     AccountUpdatedWebhook,
     ChargeCapturedWebhook,
     CustomerSourceCreatedWebhook,
