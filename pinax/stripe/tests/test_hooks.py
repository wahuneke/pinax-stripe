import decimal

from django.contrib.auth import get_user_model
from django.core import mail
from django.test import TestCase

from ..hooks import DefaultHookSet
from ..models import Charge, Customer


class HooksTestCase(TestCase):

    def setUp(self):
        self.User = get_user_model()
        self.user = self.User.objects.create_user(
            username="patrick",
            email="paltman@eldarion.com"
        )
        self.customer = Customer.objects.create(
            user=self.user,
            stripe_id="cus_xxxxxxxxxxxxxxx"
        )
        self.hookset = DefaultHookSet()

    def test_adjust_subscription_quantity(self):
        new_qty = self.hookset.adjust_subscription_quantity(customer=None, plan=None, quantity=3)
        self.assertEquals(new_qty, 3)

    def test_adjust_subscription_quantity_none(self):
        new_qty = self.hookset.adjust_subscription_quantity(customer=None, plan=None, quantity=None)
        self.assertEquals(new_qty, 1)

    def test_trial_period(self):
        period = self.hookset.trial_period(self.user, "some plan")
        self.assertIsNone(period)

    def test_send_receipt(self):
        charge = Charge.objects.create(
            stripe_id="ch_XXXXXX",
            customer=self.customer,
            source="card_01",
            amount=decimal.Decimal("10.00"),
            currency="usd",
            paid=True,
            refunded=False,
            disputed=False,
            receipt_sent=False
        )
        self.hookset.send_receipt(charge)
        self.assertTrue(Charge.objects.get(pk=charge.pk).receipt_sent)

    def test_send_receipt_with_email(self):
        charge = Charge.objects.create(
            stripe_id="ch_XXXXXX",
            customer=self.customer,
            source="card_01",
            amount=decimal.Decimal("10.00"),
            currency="usd",
            paid=True,
            refunded=False,
            disputed=False,
            receipt_sent=False
        )
<<<<<<< HEAD
        self.hookset.send_receipt(charge, email="email@override.com")
        self.assertTrue(Charge.objects.get(pk=charge.pk).receipt_sent)
        self.assertTrue(len(mail.outbox), 1)
        self.assertEquals(mail.outbox[0].to, ["email@override.com"])
=======
        self.hookset.send_receipt(charge, email="goose@topgun.com")
        self.assertTrue(Charge.objects.get(pk=charge.pk).receipt_sent)
        self.assertEqual(mail.outbox[0].to, ["goose@topgun.com"])
>>>>>>> 4407200d

    def test_send_receipt_already_sent(self):
        charge = Charge.objects.create(
            stripe_id="ch_XXXXXX",
            customer=self.customer,
            source="card_01",
            amount=decimal.Decimal("10.00"),
            currency="usd",
            paid=True,
            refunded=False,
            disputed=False,
            receipt_sent=True
        )
        self.hookset.send_receipt(charge)
        self.assertTrue(Charge.objects.get(pk=charge.pk).receipt_sent)<|MERGE_RESOLUTION|>--- conflicted
+++ resolved
@@ -61,16 +61,9 @@
             disputed=False,
             receipt_sent=False
         )
-<<<<<<< HEAD
-        self.hookset.send_receipt(charge, email="email@override.com")
-        self.assertTrue(Charge.objects.get(pk=charge.pk).receipt_sent)
-        self.assertTrue(len(mail.outbox), 1)
-        self.assertEquals(mail.outbox[0].to, ["email@override.com"])
-=======
         self.hookset.send_receipt(charge, email="goose@topgun.com")
         self.assertTrue(Charge.objects.get(pk=charge.pk).receipt_sent)
         self.assertEqual(mail.outbox[0].to, ["goose@topgun.com"])
->>>>>>> 4407200d
 
     def test_send_receipt_already_sent(self):
         charge = Charge.objects.create(
