--- conflicted
+++ resolved
@@ -3,11 +3,8 @@
 from django.db.models import Count
 
 from .models import (  # @@@ make all these read-only
-<<<<<<< HEAD
-=======
     Account,
     BankAccount,
->>>>>>> 4407200d
     BitcoinReceiver,
     Card,
     Charge,
